--- conflicted
+++ resolved
@@ -1,120 +1,72 @@
 <div class="flex-list">
 	{{range .Repos}}
-<<<<<<< HEAD
 		{{if not (eq .Owner.Name "supertux")}}
-			<div class="item">
-				<div class="ui header df ac">
-					<div class="repo-title">
-						{{$avatar := (repoAvatar . 32 "mr-3")}}
-						{{if $avatar}}
-							{{$avatar}}
-						{{end}}
-						<a class="name" href="{{.Link}}">
-							{{if or $.PageIsExplore $.PageIsProfileStarList}}{{if .Owner}}{{.Owner.Name}} / {{end}}{{end}}{{.Name}}
-						</a>
-						<div class="labels gt-df gt-ac gt-fw gt-mr-3">
-=======
-		<div class="flex-item">
-			<div class="flex-item-leading">
-				{{template "repo/icon" .}}
-			</div>
-			<div class="flex-item-main">
-				<div class="flex-item-header">
-					<div class="flex-item-title">
-						<a class="text primary name" href="{{.Link}}">
-							{{if or $.PageIsExplore $.PageIsProfileStarList}}{{if .Owner}}{{.Owner.Name}} / {{end}}{{end}}{{.Name}}
-						</a>
-						<span class="label-list">
->>>>>>> ad69f717
-							{{if .IsArchived}}
-								<span class="ui basic label">{{$.locale.Tr "repo.desc.archived"}}</span>
-							{{end}}
-							{{if .IsTemplate}}
-								{{if .IsPrivate}}
-									<span class="ui basic label">{{$.locale.Tr "repo.desc.private_template"}}</span>
+			<div class="flex-item">
+				<div class="flex-item-leading">
+					{{template "repo/icon" .}}
+				</div>
+				<div class="flex-item-main">
+					<div class="flex-item-header">
+						<div class="flex-item-title">
+							<a class="text primary name" href="{{.Link}}">
+								{{if or $.PageIsExplore $.PageIsProfileStarList}}{{if .Owner}}{{.Owner.Name}} / {{end}}{{end}}{{.Name}}
+							</a>
+							<span class="label-list">
+								{{if .IsArchived}}
+									<span class="ui basic label">{{$.locale.Tr "repo.desc.archived"}}</span>
+								{{end}}
+								{{if .IsTemplate}}
+									{{if .IsPrivate}}
+										<span class="ui basic label">{{$.locale.Tr "repo.desc.private_template"}}</span>
+									{{else}}
+										{{if .Owner.Visibility.IsPrivate}}
+											<span class="ui basic label">{{$.locale.Tr "repo.desc.internal_template"}}</span>
+										{{end}}
+									{{end}}
 								{{else}}
-									{{if .Owner.Visibility.IsPrivate}}
-										<span class="ui basic label">{{$.locale.Tr "repo.desc.internal_template"}}</span>
+									{{if .IsPrivate}}
+										<span class="ui basic label">{{$.locale.Tr "repo.desc.private"}}</span>
+									{{else}}
+										{{if .Owner.Visibility.IsPrivate}}
+											<span class="ui basic label">{{$.locale.Tr "repo.desc.internal"}}</span>
+										{{end}}
 									{{end}}
 								{{end}}
-							{{else}}
-								{{if .IsPrivate}}
-									<span class="ui basic label">{{$.locale.Tr "repo.desc.private"}}</span>
-								{{else}}
-									{{if .Owner.Visibility.IsPrivate}}
-										<span class="ui basic label">{{$.locale.Tr "repo.desc.internal"}}</span>
-									{{end}}
-								{{end}}
+							</span>
+							{{if .IsFork}}
+								<span data-tooltip-content="{{$.locale.Tr "repo.fork"}}">{{svg "octicon-repo-forked"}}</span>
+							{{else if .IsMirror}}
+								<span data-tooltip-content="{{$.locale.Tr "mirror"}}">{{svg "octicon-mirror"}}</span>
 							{{end}}
-<<<<<<< HEAD
-							{{if .IsFork}}
-								<span class="tooltip df" data-content="{{$.locale.Tr "repo.fork"}}" data-position="bottom center">{{svg "octicon-repo-forked"}}</span>
-							{{else if .IsMirror}}
-								<span class="tooltip df" data-content="{{$.locale.Tr "mirror"}}" data-position="bottom center">{{svg "octicon-mirror"}}</span>
+							<span class="text grey df ac mr-3">{{svg "octicon-git-branch" 16 "mr-3"}}{{.NumForks}}</span>
+						</div>
+						<div class="flex-item-trailing">
+							{{if .PrimaryLanguage}}
+								<a class="muted" href="{{$.Link}}?q={{$.Keyword}}&sort={{$.SortType}}&language={{.PrimaryLanguage.Language}}">
+									<span class="flex-text-inline"><i class="color-icon gt-mr-3" style="background-color: {{.PrimaryLanguage.Color}}"></i>{{.PrimaryLanguage.Language}}</span>
+								</a>
 							{{end}}
+							{{if not $.DisableStars}}
+								<a class="text grey flex-text-inline" href="{{.Link}}/stars">{{svg "octicon-star" 16}}{{.NumStars}}</a>
+							{{end}}
+							<a class="text grey flex-text-inline" href="{{.Link}}/forks">{{svg "octicon-git-branch" 16}}{{.NumForks}}</a>
 						</div>
 					</div>
-					<div class="metas df ac text grey">
-						{{if .PrimaryLanguage}}
-							<a class="muted" href="{{$.Link}}?q={{$.Keyword}}&sort={{$.SortType}}&language={{.PrimaryLanguage.Language}}">
-								<span class="df ac mr-3"><i class="color-icon mr-3" style="background-color: {{.PrimaryLanguage.Color}}"></i>{{.PrimaryLanguage.Language}}</span>
-							</a>
-						{{end}}
-						{{if not $.DisableStars}}
-							<span class="text grey df ac mr-3">{{svg "octicon-star" 16 "mr-3"}}{{.NumStars}}</span>
-=======
-						</span>
-						{{if .IsFork}}
-							<span data-tooltip-content="{{$.locale.Tr "repo.fork"}}">{{svg "octicon-repo-forked"}}</span>
-						{{else if .IsMirror}}
-							<span data-tooltip-content="{{$.locale.Tr "mirror"}}">{{svg "octicon-mirror"}}</span>
->>>>>>> ad69f717
-						{{end}}
-						<span class="text grey df ac mr-3">{{svg "octicon-git-branch" 16 "mr-3"}}{{.NumForks}}</span>
-					</div>
-					<div class="flex-item-trailing">
-						{{if .PrimaryLanguage}}
-							<a class="muted" href="{{$.Link}}?q={{$.Keyword}}&sort={{$.SortType}}&language={{.PrimaryLanguage.Language}}">
-								<span class="flex-text-inline"><i class="color-icon gt-mr-3" style="background-color: {{.PrimaryLanguage.Color}}"></i>{{.PrimaryLanguage.Language}}</span>
-							</a>
-						{{end}}
-						{{if not $.DisableStars}}
-							<a class="text grey flex-text-inline" href="{{.Link}}/stars">{{svg "octicon-star" 16}}{{.NumStars}}</a>
-						{{end}}
-						<a class="text grey flex-text-inline" href="{{.Link}}/forks">{{svg "octicon-git-branch" 16}}{{.NumForks}}</a>
-					</div>
-				</div>
-<<<<<<< HEAD
-				<div class="description">
 					{{$description := .DescriptionHTML $.Context}}
-					{{if $description}}<p>{{$description}}</p>{{end}}
+					{{if $description}}
+						<div class="flex-item-body">{{$description}}</div>
+					{{end}}
 					{{if .Topics}}
-						<div class="ui tags">
+						<div class="label-list">
 						{{range .Topics}}
-							{{if ne . ""}}<a href="{{AppSubUrl}}/explore/repos?q={{.}}&topic=1"><div class="ui small label topic">{{.}}</div></a>{{end}}
+							{{if ne . ""}}<a class="ui label" href="{{AppSubUrl}}/explore/repos?q={{.}}&topic=1">{{.}}</a>{{end}}
 						{{end}}
 						</div>
 					{{end}}
-					<p class="time">{{$.locale.Tr "org.repo_updated"}} {{TimeSinceUnix .UpdatedUnix $.locale}}</p>
+					<div class="flex-item-body">{{$.locale.Tr "org.repo_updated"}} {{TimeSinceUnix .UpdatedUnix $.locale}}</div>
 				</div>
 			</div>
 		{{end}}
-=======
-				{{$description := .DescriptionHTML $.Context}}
-				{{if $description}}
-					<div class="flex-item-body">{{$description}}</div>
-				{{end}}
-				{{if .Topics}}
-					<div class="label-list">
-					{{range .Topics}}
-						{{if ne . ""}}<a class="ui label" href="{{AppSubUrl}}/explore/repos?q={{.}}&topic=1">{{.}}</a>{{end}}
-					{{end}}
-					</div>
-				{{end}}
-				<div class="flex-item-body">{{$.locale.Tr "org.repo_updated"}} {{TimeSinceUnix .UpdatedUnix $.locale}}</div>
-			</div>
-		</div>
->>>>>>> ad69f717
 	{{else}}
 		<div>
 			{{$.locale.Tr "explore.repo_no_results"}}
