--- conflicted
+++ resolved
@@ -1,10 +1,5 @@
-<<<<<<< HEAD
-{{template "base/head" .}}
-<div class="page-content admin user">
-	{{template "admin/navbar" .}}
-	<div class="ui container">
-		{{template "base/alert" .}}
-
+{{template "admin/layout_head" (dict "ctxData" . "pageClass" "admin")}}
+	<div class="admin-setting-content">
 		<h4 class="ui top attached header">
 			{{.locale.Tr "Add-on repository requests"}}
 		</h4>
@@ -74,7 +69,6 @@
 			</table>
 		</div>
 		<br />
-
 		<h4 class="ui top attached header">
 			{{.locale.Tr "Add-on repository management"}}
 		</h4>
@@ -140,11 +134,6 @@
 			</table>
 		</div>
 		<br />
-
-=======
-{{template "admin/layout_head" (dict "ctxData" . "pageClass" "admin")}}
-	<div class="admin-setting-content">
->>>>>>> ad69f717
 		<h4 class="ui top attached header">
 			{{.locale.Tr "admin.repos.repo_manage_panel"}} ({{.locale.Tr "admin.total" .Total}})
 			<div class="ui right">
