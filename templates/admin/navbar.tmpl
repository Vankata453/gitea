--- conflicted
+++ resolved
@@ -5,17 +5,10 @@
 		<details class="item toggleable-item" {{if or .PageIsAdminDashboard .PageIsAdminSelfCheck}}open{{end}}>
 			<summary>{{ctx.Locale.Tr "admin.maintenance"}}</summary>
 			<div class="menu">
-<<<<<<< HEAD
-				<a class="{{if .PageIsAdminDashboard}}active{{end}} item" href="{{AppSubUrl}}/admin">
-					{{ctx.Locale.Tr "admin.dashboard"}}
-				</a>
-				<a class="{{if .PageIsAdminSelfCheck}}active{{end}} item" href="{{AppSubUrl}}/admin/self_check">
-=======
 				<a class="{{if .PageIsAdminDashboard}}active {{end}}item" href="{{AppSubUrl}}/-/admin">
 					{{ctx.Locale.Tr "admin.dashboard"}}
 				</a>
 				<a class="{{if .PageIsAdminSelfCheck}}active {{end}}item" href="{{AppSubUrl}}/-/admin/self_check">
->>>>>>> 7bb7ba1b
 					{{ctx.Locale.Tr "admin.self_check"}}
 				</a>
 			</div>
@@ -23,18 +16,6 @@
 		<details class="item toggleable-item" {{if or .PageIsAdminUsers .PageIsAdminEmails .PageIsAdminOrganizations .PageIsAdminAuthentications}}open{{end}}>
 			<summary>{{ctx.Locale.Tr "admin.identity_access"}}</summary>
 			<div class="menu">
-<<<<<<< HEAD
-				<a class="{{if .PageIsAdminAuthentications}}active{{end}} item" href="{{AppSubUrl}}/admin/auths">
-					{{ctx.Locale.Tr "admin.authentication"}}
-				</a>
-				<a class="{{if .PageIsAdminOrganizations}}active{{end}} item" href="{{AppSubUrl}}/admin/orgs">
-					{{ctx.Locale.Tr "admin.organizations"}}
-				</a>
-				<a class="{{if .PageIsAdminUsers}}active{{end}} item" href="{{AppSubUrl}}/admin/users">
-					{{ctx.Locale.Tr "admin.users"}}
-				</a>
-				<a class="{{if .PageIsAdminEmails}}active{{end}} item" href="{{AppSubUrl}}/admin/emails">
-=======
 				<a class="{{if .PageIsAdminAuthentications}}active {{end}}item" href="{{AppSubUrl}}/-/admin/auths">
 					{{ctx.Locale.Tr "admin.authentication"}}
 				</a>
@@ -45,7 +26,6 @@
 					{{ctx.Locale.Tr "admin.users"}}
 				</a>
 				<a class="{{if .PageIsAdminEmails}}active {{end}}item" href="{{AppSubUrl}}/-/admin/emails">
->>>>>>> 7bb7ba1b
 					{{ctx.Locale.Tr "admin.emails"}}
 				</a>
 			</div>
@@ -54,19 +34,11 @@
 			<summary>{{ctx.Locale.Tr "admin.assets"}}</summary>
 			<div class="menu">
 				{{if .EnablePackages}}
-<<<<<<< HEAD
-					<a class="{{if .PageIsAdminPackages}}active{{end}} item" href="{{AppSubUrl}}/admin/packages">
-						{{ctx.Locale.Tr "packages.title"}}
-					</a>
-				{{end}}
-				<a class="{{if .PageIsAdminRepositories}}active{{end}} item" href="{{AppSubUrl}}/admin/repos">
-=======
 					<a class="{{if .PageIsAdminPackages}}active {{end}}item" href="{{AppSubUrl}}/-/admin/packages">
 						{{ctx.Locale.Tr "packages.title"}}
 					</a>
 				{{end}}
 				<a class="{{if .PageIsAdminRepositories}}active {{end}}item" href="{{AppSubUrl}}/-/admin/repos">
->>>>>>> 7bb7ba1b
 					{{ctx.Locale.Tr "admin.repositories"}}
 				</a>
 			</div>
@@ -76,37 +48,22 @@
 			<details class="item toggleable-item" {{if or .PageIsAdminDefaultHooks .PageIsAdminSystemHooks .PageIsAdminApplications}}open{{end}}>
 				<summary>{{ctx.Locale.Tr "admin.integrations"}}</summary>
 				<div class="menu">
-<<<<<<< HEAD
-					<a class="{{if .PageIsAdminApplications}}active{{end}} item" href="{{AppSubUrl}}/admin/applications">
-						{{ctx.Locale.Tr "settings.applications"}}
-					</a>
-					<a class="{{if or .PageIsAdminDefaultHooks .PageIsAdminSystemHooks}}active{{end}} item" href="{{AppSubUrl}}/admin/hooks">
-=======
 					<a class="{{if .PageIsAdminApplications}}active {{end}}item" href="{{AppSubUrl}}/-/admin/applications">
 						{{ctx.Locale.Tr "settings.applications"}}
 					</a>
 					<a class="{{if or .PageIsAdminDefaultHooks .PageIsAdminSystemHooks}}active {{end}}item" href="{{AppSubUrl}}/-/admin/hooks">
->>>>>>> 7bb7ba1b
 						{{ctx.Locale.Tr "admin.hooks"}}
 					</a>
 				</div>
 			</details>
 		{{else}}
 			{{if not DisableWebhooks}}
-<<<<<<< HEAD
-			<a class="{{if or .PageIsAdminDefaultHooks .PageIsAdminSystemHooks}}active{{end}} item" href="{{AppSubUrl}}/admin/hooks">
-=======
 			<a class="{{if or .PageIsAdminDefaultHooks .PageIsAdminSystemHooks}}active {{end}}item" href="{{AppSubUrl}}/-/admin/hooks">
->>>>>>> 7bb7ba1b
 				{{ctx.Locale.Tr "admin.hooks"}}
 			</a>
 			{{end}}
 			{{if .EnableOAuth2}}
-<<<<<<< HEAD
-				<a class="{{if .PageIsAdminApplications}}active{{end}} item" href="{{AppSubUrl}}/admin/applications">
-=======
 				<a class="{{if .PageIsAdminApplications}}active {{end}}item" href="{{AppSubUrl}}/-/admin/applications">
->>>>>>> 7bb7ba1b
 					{{ctx.Locale.Tr "settings.applications"}}
 				</a>
 			{{end}}
@@ -115,17 +72,10 @@
 		<details class="item toggleable-item" {{if or .PageIsSharedSettingsRunners .PageIsSharedSettingsVariables}}open{{end}}>
 			<summary>{{ctx.Locale.Tr "actions.actions"}}</summary>
 			<div class="menu">
-<<<<<<< HEAD
-				<a class="{{if .PageIsSharedSettingsRunners}}active{{end}} item" href="{{AppSubUrl}}/admin/actions/runners">
-					{{ctx.Locale.Tr "actions.runners"}}
-				</a>
-				<a class="{{if .PageIsSharedSettingsVariables}}active{{end}} item" href="{{AppSubUrl}}/admin/actions/variables">
-=======
 				<a class="{{if .PageIsSharedSettingsRunners}}active {{end}}item" href="{{AppSubUrl}}/-/admin/actions/runners">
 					{{ctx.Locale.Tr "actions.runners"}}
 				</a>
 				<a class="{{if .PageIsSharedSettingsVariables}}active {{end}}item" href="{{AppSubUrl}}/-/admin/actions/variables">
->>>>>>> 7bb7ba1b
 					{{ctx.Locale.Tr "actions.variables"}}
 				</a>
 			</div>
@@ -134,43 +84,20 @@
 		<details class="item toggleable-item" {{if or .PageIsAdminConfig}}open{{end}}>
 			<summary>{{ctx.Locale.Tr "admin.config"}}</summary>
 			<div class="menu">
-<<<<<<< HEAD
-				<a class="{{if .PageIsAdminConfigSummary}}active{{end}} item" href="{{AppSubUrl}}/admin/config">
-					{{ctx.Locale.Tr "admin.config_summary"}}
-				</a>
-				<a class="{{if .PageIsAdminConfigSettings}}active{{end}} item" href="{{AppSubUrl}}/admin/config/settings">
-=======
 				<a class="{{if .PageIsAdminConfigSummary}}active {{end}}item" href="{{AppSubUrl}}/-/admin/config">
 					{{ctx.Locale.Tr "admin.config_summary"}}
 				</a>
 				<a class="{{if .PageIsAdminConfigSettings}}active {{end}}item" href="{{AppSubUrl}}/-/admin/config/settings">
->>>>>>> 7bb7ba1b
 					{{ctx.Locale.Tr "admin.config_settings"}}
 				</a>
 			</div>
 		</details>
-<<<<<<< HEAD
-		<a class="{{if .PageIsAdminNotices}}active{{end}} item" href="{{AppSubUrl}}/admin/notices">
-=======
 		<a class="{{if .PageIsAdminNotices}}active {{end}}item" href="{{AppSubUrl}}/-/admin/notices">
->>>>>>> 7bb7ba1b
 			{{ctx.Locale.Tr "admin.notices"}}
 		</a>
 		<details class="item toggleable-item" {{if or .PageIsAdminMonitorStats .PageIsAdminMonitorCron .PageIsAdminMonitorQueue .PageIsAdminMonitorStacktrace}}open{{end}}>
 			<summary>{{ctx.Locale.Tr "admin.monitor"}}</summary>
 			<div class="menu">
-<<<<<<< HEAD
-				<a class="{{if .PageIsAdminMonitorStats}}active{{end}} item" href="{{AppSubUrl}}/admin/monitor/stats">
-					{{ctx.Locale.Tr "admin.monitor.stats"}}
-				</a>
-				<a class="{{if .PageIsAdminMonitorCron}}active{{end}} item" href="{{AppSubUrl}}/admin/monitor/cron">
-					{{ctx.Locale.Tr "admin.monitor.cron"}}
-				</a>
-				<a class="{{if .PageIsAdminMonitorQueue}}active{{end}} item" href="{{AppSubUrl}}/admin/monitor/queue">
-					{{ctx.Locale.Tr "admin.monitor.queues"}}
-				</a>
-				<a class="{{if .PageIsAdminMonitorStacktrace}}active{{end}} item" href="{{AppSubUrl}}/admin/monitor/stacktrace">
-=======
 				<a class="{{if .PageIsAdminMonitorStats}}active {{end}}item" href="{{AppSubUrl}}/-/admin/monitor/stats">
 					{{ctx.Locale.Tr "admin.monitor.stats"}}
 				</a>
@@ -181,7 +108,6 @@
 					{{ctx.Locale.Tr "admin.monitor.queues"}}
 				</a>
 				<a class="{{if .PageIsAdminMonitorStacktrace}}active {{end}}item" href="{{AppSubUrl}}/-/admin/monitor/stacktrace">
->>>>>>> 7bb7ba1b
 					{{ctx.Locale.Tr "admin.monitor.stacktrace"}}
 				</a>
 			</div>
