// Copyright 2017 The Gitea Authors. All rights reserved.
// Copyright 2014 The Gogs Authors. All rights reserved.
// SPDX-License-Identifier: MIT

package repo

import (
	gocontext "context"
	"errors"
	"fmt"
	"html/template"
	"io"
	"net/http"
	"net/url"
	"strings"
	"time"

	_ "image/gif"  // for processing gif images
	_ "image/jpeg" // for processing jpeg images
	_ "image/png"  // for processing png images

	activities_model "code.gitea.io/gitea/models/activities"
	admin_model "code.gitea.io/gitea/models/admin"
	asymkey_model "code.gitea.io/gitea/models/asymkey"
	"code.gitea.io/gitea/models/db"
	git_model "code.gitea.io/gitea/models/git"
	repo_model "code.gitea.io/gitea/models/repo"
	unit_model "code.gitea.io/gitea/models/unit"
	user_model "code.gitea.io/gitea/models/user"
	"code.gitea.io/gitea/modules/base"
	"code.gitea.io/gitea/modules/charset"
	"code.gitea.io/gitea/modules/git"
	"code.gitea.io/gitea/modules/lfs"
	"code.gitea.io/gitea/modules/log"
	"code.gitea.io/gitea/modules/markup"
	"code.gitea.io/gitea/modules/setting"
	"code.gitea.io/gitea/modules/structs"
	"code.gitea.io/gitea/modules/templates"
	"code.gitea.io/gitea/modules/typesniffer"
	"code.gitea.io/gitea/modules/util"
	"code.gitea.io/gitea/services/context"
	repo_service "code.gitea.io/gitea/services/repository"

	_ "golang.org/x/image/bmp"  // for processing bmp images
	_ "golang.org/x/image/webp" // for processing webp images
)

const (
	tplRepoEMPTY    templates.TplName = "repo/empty"
	tplRepoHome     templates.TplName = "repo/home"
	tplRepoViewList templates.TplName = "repo/view_list"
	tplWatchers     templates.TplName = "repo/watchers"
	tplForks        templates.TplName = "repo/forks"
	tplMigrating    templates.TplName = "repo/migrate/migrating"
)

type fileInfo struct {
	isTextFile bool
	isLFSFile  bool
	fileSize   int64
	lfsMeta    *lfs.Pointer
	st         typesniffer.SniffedType
}

func getFileReader(ctx gocontext.Context, repoID int64, blob *git.Blob) ([]byte, io.ReadCloser, *fileInfo, error) {
	dataRc, err := blob.DataAsync()
	if err != nil {
		return nil, nil, nil, err
	}

	buf := make([]byte, 1024)
	n, _ := util.ReadAtMost(dataRc, buf)
	buf = buf[:n]

	st := typesniffer.DetectContentType(buf)
	isTextFile := st.IsText()

	// FIXME: what happens when README file is an image?
	if !isTextFile || !setting.LFS.StartServer {
		return buf, dataRc, &fileInfo{isTextFile, false, blob.Size(), nil, st}, nil
	}

	pointer, _ := lfs.ReadPointerFromBuffer(buf)
	if !pointer.IsValid() { // fallback to plain file
		return buf, dataRc, &fileInfo{isTextFile, false, blob.Size(), nil, st}, nil
	}

	meta, err := git_model.GetLFSMetaObjectByOid(ctx, repoID, pointer.Oid)
	if err != nil { // fallback to plain file
		log.Warn("Unable to access LFS pointer %s in repo %d: %v", pointer.Oid, repoID, err)
		return buf, dataRc, &fileInfo{isTextFile, false, blob.Size(), nil, st}, nil
	}

	dataRc.Close()

	dataRc, err = lfs.ReadMetaObject(pointer)
	if err != nil {
		return nil, nil, nil, err
	}

	buf = make([]byte, 1024)
	n, err = util.ReadAtMost(dataRc, buf)
	if err != nil {
		dataRc.Close()
		return nil, nil, nil, err
	}
	buf = buf[:n]

	st = typesniffer.DetectContentType(buf)

	return buf, dataRc, &fileInfo{st.IsText(), true, meta.Size, &meta.Pointer, st}, nil
}

func loadLatestCommitData(ctx *context.Context, latestCommit *git.Commit) bool {
	// Show latest commit info of repository in table header,
	// or of directory if not in root directory.
	ctx.Data["LatestCommit"] = latestCommit
	if latestCommit != nil {
		verification := asymkey_model.ParseCommitWithSignature(ctx, latestCommit)

		if err := asymkey_model.CalculateTrustStatus(verification, ctx.Repo.Repository.GetTrustModel(), func(user *user_model.User) (bool, error) {
			return repo_model.IsOwnerMemberCollaborator(ctx, ctx.Repo.Repository, user.ID)
		}, nil); err != nil {
			ctx.ServerError("CalculateTrustStatus", err)
			return false
		}
		ctx.Data["LatestCommitVerification"] = verification
		ctx.Data["LatestCommitUser"] = user_model.ValidateCommitWithEmail(ctx, latestCommit)

		statuses, _, err := git_model.GetLatestCommitStatus(ctx, ctx.Repo.Repository.ID, latestCommit.ID.String(), db.ListOptionsAll)
		if err != nil {
			log.Error("GetLatestCommitStatus: %v", err)
		}
		if !ctx.Repo.CanRead(unit_model.TypeActions) {
			git_model.CommitStatusesHideActionsURL(ctx, statuses)
		}

		ctx.Data["LatestCommitStatus"] = git_model.CalcCommitStatus(statuses)
		ctx.Data["LatestCommitStatuses"] = statuses
	}

	return true
}

func markupRender(ctx *context.Context, renderCtx *markup.RenderContext, input io.Reader) (escaped *charset.EscapeStatus, output template.HTML, err error) {
	markupRd, markupWr := io.Pipe()
	defer markupWr.Close()
	done := make(chan struct{})
	go func() {
		sb := &strings.Builder{}
		// We allow NBSP here this is rendered
		escaped, _ = charset.EscapeControlReader(markupRd, sb, ctx.Locale, charset.RuneNBSP)
		output = template.HTML(sb.String())
		close(done)
	}()
	err = markup.Render(renderCtx, input, markupWr)
	_ = markupWr.CloseWithError(err)
	<-done
	return escaped, output, err
}

func checkHomeCodeViewable(ctx *context.Context) {
	if ctx.Repo.HasUnits() {
		if ctx.Repo.Repository.IsBeingCreated() {
			task, err := admin_model.GetMigratingTask(ctx, ctx.Repo.Repository.ID)
			if err != nil {
				if admin_model.IsErrTaskDoesNotExist(err) {
					ctx.Data["Repo"] = ctx.Repo
					ctx.Data["CloneAddr"] = ""
					ctx.Data["Failed"] = true
					ctx.HTML(http.StatusOK, tplMigrating)
					return
				}
				ctx.ServerError("models.GetMigratingTask", err)
				return
			}
			cfg, err := task.MigrateConfig()
			if err != nil {
				ctx.ServerError("task.MigrateConfig", err)
				return
			}

			ctx.Data["Repo"] = ctx.Repo
			ctx.Data["MigrateTask"] = task
			ctx.Data["CloneAddr"], _ = util.SanitizeURL(cfg.CloneAddr)
			ctx.Data["Failed"] = task.Status == structs.TaskStatusFailed
			ctx.HTML(http.StatusOK, tplMigrating)
			return
		}

		if ctx.IsSigned {
			// Set repo notification-status read if unread
			if err := activities_model.SetRepoReadBy(ctx, ctx.Repo.Repository.ID, ctx.Doer.ID); err != nil {
				ctx.ServerError("ReadBy", err)
				return
			}
		}

		var firstUnit *unit_model.Unit
		for _, repoUnitType := range ctx.Repo.Permission.ReadableUnitTypes() {
			if repoUnitType == unit_model.TypeCode {
				// we are doing this check in "code" unit related pages, so if the code unit is readable, no need to do any further redirection
				return
			}

			unit, ok := unit_model.Units[repoUnitType]
			if ok && (firstUnit == nil || !firstUnit.IsLessThan(unit)) {
				firstUnit = &unit
			}
		}

		if firstUnit != nil {
			ctx.Redirect(fmt.Sprintf("%s%s", ctx.Repo.Repository.Link(), firstUnit.URI))
			return
		}
	}

	ctx.NotFound("Home", errors.New(ctx.Locale.TrString("units.error.no_unit_allowed_repo")))
}

// LastCommit returns lastCommit data for the provided branch/tag/commit and directory (in url) and filenames in body
func LastCommit(ctx *context.Context) {
	checkHomeCodeViewable(ctx)
	if ctx.Written() {
		return
	}

	renderDirectoryFiles(ctx, 0)
	if ctx.Written() {
		return
	}

	var treeNames []string
	paths := make([]string, 0, 5)
	if len(ctx.Repo.TreePath) > 0 {
		treeNames = strings.Split(ctx.Repo.TreePath, "/")
		for i := range treeNames {
			paths = append(paths, strings.Join(treeNames[:i+1], "/"))
		}

		ctx.Data["HasParentPath"] = true
		if len(paths)-2 >= 0 {
			ctx.Data["ParentPath"] = "/" + paths[len(paths)-2]
		}
	}
	branchLink := ctx.Repo.RepoLink + "/src/" + ctx.Repo.BranchNameSubURL()
	ctx.Data["BranchLink"] = branchLink

	ctx.HTML(http.StatusOK, tplRepoViewList)
}

func renderDirectoryFiles(ctx *context.Context, timeout time.Duration) git.Entries {
	tree, err := ctx.Repo.Commit.SubTree(ctx.Repo.TreePath)
	if err != nil {
		HandleGitError(ctx, "Repo.Commit.SubTree", err)
		return nil
	}

	ctx.Data["LastCommitLoaderURL"] = ctx.Repo.RepoLink + "/lastcommit/" + url.PathEscape(ctx.Repo.CommitID) + "/" + util.PathEscapeSegments(ctx.Repo.TreePath)

	// Get current entry user currently looking at.
	entry, err := ctx.Repo.Commit.GetTreeEntryByPath(ctx.Repo.TreePath)
	if err != nil {
		HandleGitError(ctx, "Repo.Commit.GetTreeEntryByPath", err)
		return nil
	}

	if !entry.IsDir() {
		HandleGitError(ctx, "Repo.Commit.GetTreeEntryByPath", err)
		return nil
	}

	allEntries, err := tree.ListEntries()
	if err != nil {
		ctx.ServerError("ListEntries", err)
		return nil
	}
	allEntries.CustomSort(base.NaturalSortLess)

	commitInfoCtx := gocontext.Context(ctx)
	if timeout > 0 {
		var cancel gocontext.CancelFunc
		commitInfoCtx, cancel = gocontext.WithTimeout(ctx, timeout)
		defer cancel()
	}

	files, latestCommit, err := allEntries.GetCommitsInfo(commitInfoCtx, ctx.Repo.Commit, ctx.Repo.TreePath)
	if err != nil {
		ctx.ServerError("GetCommitsInfo", err)
		return nil
	}
	ctx.Data["Files"] = files
	for _, f := range files {
		if f.Commit == nil {
			ctx.Data["HasFilesWithoutLatestCommit"] = true
			break
		}
	}

	if !loadLatestCommitData(ctx, latestCommit) {
		return nil
	}

	branchLink := ctx.Repo.RepoLink + "/src/" + ctx.Repo.BranchNameSubURL()
	treeLink := branchLink

	if len(ctx.Repo.TreePath) > 0 {
		treeLink += "/" + util.PathEscapeSegments(ctx.Repo.TreePath)
	}

	ctx.Data["TreeLink"] = treeLink
	ctx.Data["SSHDomain"] = setting.SSH.Domain

	return allEntries
}

<<<<<<< HEAD
func renderLanguageStats(ctx *context.Context) {
	langs, err := repo_model.GetTopLanguageStats(ctx, ctx.Repo.Repository, 5)
	if err != nil {
		ctx.ServerError("Repo.GetTopLanguageStats", err)
		return
	}

	ctx.Data["LanguageStats"] = langs
}

func renderRepoTopics(ctx *context.Context) {
	topics, err := db.Find[repo_model.Topic](ctx, &repo_model.FindTopicOptions{
		RepoID: ctx.Repo.Repository.ID,
	})
	if err != nil {
		ctx.ServerError("models.FindTopics", err)
		return
	}
	ctx.Data["Topics"] = topics
}

func prepareOpenWithEditorApps(ctx *context.Context) {
	var tmplApps []map[string]any
	apps := setting.Config().Repository.OpenWithEditorApps.Value(ctx)
	if len(apps) == 0 {
		apps = setting.DefaultOpenWithEditorApps()
	}
	for _, app := range apps {
		schema, _, _ := strings.Cut(app.OpenURL, ":")
		var iconHTML template.HTML
		if schema == "vscode" || schema == "vscodium" || schema == "jetbrains" {
			iconHTML = svg.RenderHTML(fmt.Sprintf("gitea-%s", schema), 16, "tw-mr-2")
		} else {
			iconHTML = svg.RenderHTML("gitea-git", 16, "tw-mr-2") // TODO: it could support user's customized icon in the future
		}
		tmplApps = append(tmplApps, map[string]any{
			"DisplayName": app.DisplayName,
			"OpenURL":     app.OpenURL,
			"IconHTML":    iconHTML,
		})
	}
	ctx.Data["OpenWithEditorApps"] = tmplApps
}

func renderHomeCode(ctx *context.Context) {
	ctx.Data["PageIsViewCode"] = true
	ctx.Data["RepositoryUploadEnabled"] = setting.Repository.Upload.Enabled
	prepareOpenWithEditorApps(ctx)

	if ctx.Repo.Commit == nil || ctx.Repo.Repository.IsEmpty || ctx.Repo.Repository.IsBroken() {
		showEmpty := true
		var err error
		if ctx.Repo.GitRepo != nil {
			showEmpty, err = ctx.Repo.GitRepo.IsEmpty()
			if err != nil {
				log.Error("GitRepo.IsEmpty: %v", err)
				ctx.Repo.Repository.Status = repo_model.RepositoryBroken
				showEmpty = true
				ctx.Flash.Error(ctx.Tr("error.occurred"), true)
			}
		}
		if showEmpty {
			ctx.HTML(http.StatusOK, tplRepoEMPTY)
			return
		}

		// the repo is not really empty, so we should update the modal in database
		// such problem may be caused by:
		// 1) an error occurs during pushing/receiving.  2) the user replaces an empty git repo manually
		// and even more: the IsEmpty flag is deeply broken and should be removed with the UI changed to manage to cope with empty repos.
		// it's possible for a repository to be non-empty by that flag but still 500
		// because there are no branches - only tags -or the default branch is non-extant as it has been 0-pushed.
		ctx.Repo.Repository.IsEmpty = false
		if err = repo_model.UpdateRepositoryCols(ctx, ctx.Repo.Repository, "is_empty"); err != nil {
			ctx.ServerError("UpdateRepositoryCols", err)
			return
		}
		if err = repo_module.UpdateRepoSize(ctx, ctx.Repo.Repository); err != nil {
			ctx.ServerError("UpdateRepoSize", err)
			return
		}

		// the repo's IsEmpty has been updated, redirect to this page to make sure middlewares can get the correct values
		link := ctx.Link
		if ctx.Req.URL.RawQuery != "" {
			link += "?" + ctx.Req.URL.RawQuery
		}
		ctx.Redirect(link)
		return
	}

	title := ctx.Repo.Repository.Owner.Name + "/" + ctx.Repo.Repository.Name
	if len(ctx.Repo.Repository.Description) > 0 {
		title += ": " + ctx.Repo.Repository.Description
	}
	ctx.Data["Title"] = title

	// Get Topics of this repo
	renderRepoTopics(ctx)
	if ctx.Written() {
		return
	}

	// Get current entry user currently looking at.
	entry, err := ctx.Repo.Commit.GetTreeEntryByPath(ctx.Repo.TreePath)
	if err != nil {
		HandleGitError(ctx, "Repo.Commit.GetTreeEntryByPath", err)
		return
	}

	checkOutdatedBranch(ctx)

	checkCitationFile(ctx, entry)
	if ctx.Written() {
		return
	}

	renderLanguageStats(ctx)
	if ctx.Written() {
		return
	}

	if entry.IsDir() {
		renderDirectory(ctx)
	} else {
		renderFile(ctx, entry)
	}
	if ctx.Written() {
		return
	}

	if ctx.Doer != nil {
		if err := ctx.Repo.Repository.GetBaseRepo(ctx); err != nil {
			ctx.ServerError("GetBaseRepo", err)
			return
		}

		opts := &git_model.FindRecentlyPushedNewBranchesOptions{
			Repo:     ctx.Repo.Repository,
			BaseRepo: ctx.Repo.Repository,
		}
		if ctx.Repo.Repository.IsFork {
			opts.BaseRepo = ctx.Repo.Repository.BaseRepo
		}

		baseRepoPerm, err := access_model.GetUserRepoPermission(ctx, opts.BaseRepo, ctx.Doer)
		if err != nil {
			ctx.ServerError("GetUserRepoPermission", err)
			return
		}

		if !opts.Repo.IsMirror && !opts.BaseRepo.IsMirror &&
			opts.BaseRepo.UnitEnabled(ctx, unit_model.TypePullRequests) &&
			baseRepoPerm.CanRead(unit_model.TypePullRequests) {
			ctx.Data["RecentlyPushedNewBranches"], err = git_model.FindRecentlyPushedNewBranches(ctx, ctx.Doer, opts)
			if err != nil {
				log.Error("FindRecentlyPushedNewBranches failed: %v", err)
			}
		}
	}

	var treeNames []string
	paths := make([]string, 0, 5)
	if len(ctx.Repo.TreePath) > 0 {
		treeNames = strings.Split(ctx.Repo.TreePath, "/")
		for i := range treeNames {
			paths = append(paths, strings.Join(treeNames[:i+1], "/"))
		}

		ctx.Data["HasParentPath"] = true
		if len(paths)-2 >= 0 {
			ctx.Data["ParentPath"] = "/" + paths[len(paths)-2]
		}
	}

	// Add latest release
	if rel, err := repo_model.GetLatestReleaseByRepoID(ctx, ctx.Repo.Repository.ID); err == nil {
		ctx.Repo.Repository.LatestRelease = rel;
	}

	// Add latest verified release
	if rel, err := repo_model.GetLatestVerifiedReleaseByRepoID(ctx, ctx.Repo.Repository.ID); err == nil {
		ctx.Repo.Repository.LatestVerifiedRelease = rel;
	}

	ctx.Data["Paths"] = paths

	branchLink := ctx.Repo.RepoLink + "/src/" + ctx.Repo.BranchNameSubURL()
	treeLink := branchLink
	if len(ctx.Repo.TreePath) > 0 {
		treeLink += "/" + util.PathEscapeSegments(ctx.Repo.TreePath)
	}
	ctx.Data["TreeLink"] = treeLink
	ctx.Data["TreeNames"] = treeNames
	ctx.Data["BranchLink"] = branchLink
	ctx.HTML(http.StatusOK, tplRepoHome)
}

func checkOutdatedBranch(ctx *context.Context) {
	if !(ctx.Repo.IsAdmin() || ctx.Repo.IsOwner()) {
		return
	}

	// get the head commit of the branch since ctx.Repo.CommitID is not always the head commit of `ctx.Repo.BranchName`
	commit, err := ctx.Repo.GitRepo.GetBranchCommit(ctx.Repo.BranchName)
	if err != nil {
		log.Error("GetBranchCommitID: %v", err)
		// Don't return an error page, as it can be rechecked the next time the user opens the page.
		return
	}

	dbBranch, err := git_model.GetBranch(ctx, ctx.Repo.Repository.ID, ctx.Repo.BranchName)
	if err != nil {
		log.Error("GetBranch: %v", err)
		// Don't return an error page, as it can be rechecked the next time the user opens the page.
		return
	}

	if dbBranch.CommitID != commit.ID.String() {
		ctx.Flash.Warning(ctx.Tr("repo.error.broken_git_hook", "https://docs.gitea.com/help/faq#push-hook--webhook--actions-arent-running"), true)
	}
}

=======
>>>>>>> 7bb7ba1b
// RenderUserCards render a page show users according the input template
func RenderUserCards(ctx *context.Context, total int, getter func(opts db.ListOptions) ([]*user_model.User, error), tpl templates.TplName) {
	page := ctx.FormInt("page")
	if page <= 0 {
		page = 1
	}
	pager := context.NewPagination(total, setting.ItemsPerPage, page, 5)
	ctx.Data["Page"] = pager

	items, err := getter(db.ListOptions{
		Page:     pager.Paginater.Current(),
		PageSize: setting.ItemsPerPage,
	})
	if err != nil {
		ctx.ServerError("getter", err)
		return
	}
	ctx.Data["Cards"] = items

	ctx.HTML(http.StatusOK, tpl)
}

// Watchers render repository's watch users
func Watchers(ctx *context.Context) {
	ctx.Data["Title"] = ctx.Tr("repo.watchers")
	ctx.Data["CardsTitle"] = ctx.Tr("repo.watchers")
	RenderUserCards(ctx, ctx.Repo.Repository.NumWatches, func(opts db.ListOptions) ([]*user_model.User, error) {
		return repo_model.GetRepoWatchers(ctx, ctx.Repo.Repository.ID, opts)
	}, tplWatchers)
}

// Stars render repository's starred users
func Stars(ctx *context.Context) {
	ctx.Data["Title"] = ctx.Tr("repo.stargazers")
	ctx.Data["CardsTitle"] = ctx.Tr("repo.stargazers")
	RenderUserCards(ctx, ctx.Repo.Repository.NumStars, func(opts db.ListOptions) ([]*user_model.User, error) {
		return repo_model.GetStargazers(ctx, ctx.Repo.Repository, opts)
	}, tplWatchers)
}

// Forks render repository's forked users
func Forks(ctx *context.Context) {
	ctx.Data["Title"] = ctx.Tr("repo.forks")

	page := ctx.FormInt("page")
	if page <= 0 {
		page = 1
	}
	pageSize := setting.ItemsPerPage

	forks, total, err := repo_service.FindForks(ctx, ctx.Repo.Repository, ctx.Doer, db.ListOptions{
		Page:     page,
		PageSize: pageSize,
	})
	if err != nil {
		ctx.ServerError("FindForks", err)
		return
	}

	if err := repo_model.RepositoryList(forks).LoadOwners(ctx); err != nil {
		ctx.ServerError("LoadAttributes", err)
		return
	}

	pager := context.NewPagination(int(total), pageSize, page, 5)
	ctx.Data["Page"] = pager

	ctx.Data["Forks"] = forks

	ctx.HTML(http.StatusOK, tplForks)
}<|MERGE_RESOLUTION|>--- conflicted
+++ resolved
@@ -314,232 +314,6 @@
 	return allEntries
 }
 
-<<<<<<< HEAD
-func renderLanguageStats(ctx *context.Context) {
-	langs, err := repo_model.GetTopLanguageStats(ctx, ctx.Repo.Repository, 5)
-	if err != nil {
-		ctx.ServerError("Repo.GetTopLanguageStats", err)
-		return
-	}
-
-	ctx.Data["LanguageStats"] = langs
-}
-
-func renderRepoTopics(ctx *context.Context) {
-	topics, err := db.Find[repo_model.Topic](ctx, &repo_model.FindTopicOptions{
-		RepoID: ctx.Repo.Repository.ID,
-	})
-	if err != nil {
-		ctx.ServerError("models.FindTopics", err)
-		return
-	}
-	ctx.Data["Topics"] = topics
-}
-
-func prepareOpenWithEditorApps(ctx *context.Context) {
-	var tmplApps []map[string]any
-	apps := setting.Config().Repository.OpenWithEditorApps.Value(ctx)
-	if len(apps) == 0 {
-		apps = setting.DefaultOpenWithEditorApps()
-	}
-	for _, app := range apps {
-		schema, _, _ := strings.Cut(app.OpenURL, ":")
-		var iconHTML template.HTML
-		if schema == "vscode" || schema == "vscodium" || schema == "jetbrains" {
-			iconHTML = svg.RenderHTML(fmt.Sprintf("gitea-%s", schema), 16, "tw-mr-2")
-		} else {
-			iconHTML = svg.RenderHTML("gitea-git", 16, "tw-mr-2") // TODO: it could support user's customized icon in the future
-		}
-		tmplApps = append(tmplApps, map[string]any{
-			"DisplayName": app.DisplayName,
-			"OpenURL":     app.OpenURL,
-			"IconHTML":    iconHTML,
-		})
-	}
-	ctx.Data["OpenWithEditorApps"] = tmplApps
-}
-
-func renderHomeCode(ctx *context.Context) {
-	ctx.Data["PageIsViewCode"] = true
-	ctx.Data["RepositoryUploadEnabled"] = setting.Repository.Upload.Enabled
-	prepareOpenWithEditorApps(ctx)
-
-	if ctx.Repo.Commit == nil || ctx.Repo.Repository.IsEmpty || ctx.Repo.Repository.IsBroken() {
-		showEmpty := true
-		var err error
-		if ctx.Repo.GitRepo != nil {
-			showEmpty, err = ctx.Repo.GitRepo.IsEmpty()
-			if err != nil {
-				log.Error("GitRepo.IsEmpty: %v", err)
-				ctx.Repo.Repository.Status = repo_model.RepositoryBroken
-				showEmpty = true
-				ctx.Flash.Error(ctx.Tr("error.occurred"), true)
-			}
-		}
-		if showEmpty {
-			ctx.HTML(http.StatusOK, tplRepoEMPTY)
-			return
-		}
-
-		// the repo is not really empty, so we should update the modal in database
-		// such problem may be caused by:
-		// 1) an error occurs during pushing/receiving.  2) the user replaces an empty git repo manually
-		// and even more: the IsEmpty flag is deeply broken and should be removed with the UI changed to manage to cope with empty repos.
-		// it's possible for a repository to be non-empty by that flag but still 500
-		// because there are no branches - only tags -or the default branch is non-extant as it has been 0-pushed.
-		ctx.Repo.Repository.IsEmpty = false
-		if err = repo_model.UpdateRepositoryCols(ctx, ctx.Repo.Repository, "is_empty"); err != nil {
-			ctx.ServerError("UpdateRepositoryCols", err)
-			return
-		}
-		if err = repo_module.UpdateRepoSize(ctx, ctx.Repo.Repository); err != nil {
-			ctx.ServerError("UpdateRepoSize", err)
-			return
-		}
-
-		// the repo's IsEmpty has been updated, redirect to this page to make sure middlewares can get the correct values
-		link := ctx.Link
-		if ctx.Req.URL.RawQuery != "" {
-			link += "?" + ctx.Req.URL.RawQuery
-		}
-		ctx.Redirect(link)
-		return
-	}
-
-	title := ctx.Repo.Repository.Owner.Name + "/" + ctx.Repo.Repository.Name
-	if len(ctx.Repo.Repository.Description) > 0 {
-		title += ": " + ctx.Repo.Repository.Description
-	}
-	ctx.Data["Title"] = title
-
-	// Get Topics of this repo
-	renderRepoTopics(ctx)
-	if ctx.Written() {
-		return
-	}
-
-	// Get current entry user currently looking at.
-	entry, err := ctx.Repo.Commit.GetTreeEntryByPath(ctx.Repo.TreePath)
-	if err != nil {
-		HandleGitError(ctx, "Repo.Commit.GetTreeEntryByPath", err)
-		return
-	}
-
-	checkOutdatedBranch(ctx)
-
-	checkCitationFile(ctx, entry)
-	if ctx.Written() {
-		return
-	}
-
-	renderLanguageStats(ctx)
-	if ctx.Written() {
-		return
-	}
-
-	if entry.IsDir() {
-		renderDirectory(ctx)
-	} else {
-		renderFile(ctx, entry)
-	}
-	if ctx.Written() {
-		return
-	}
-
-	if ctx.Doer != nil {
-		if err := ctx.Repo.Repository.GetBaseRepo(ctx); err != nil {
-			ctx.ServerError("GetBaseRepo", err)
-			return
-		}
-
-		opts := &git_model.FindRecentlyPushedNewBranchesOptions{
-			Repo:     ctx.Repo.Repository,
-			BaseRepo: ctx.Repo.Repository,
-		}
-		if ctx.Repo.Repository.IsFork {
-			opts.BaseRepo = ctx.Repo.Repository.BaseRepo
-		}
-
-		baseRepoPerm, err := access_model.GetUserRepoPermission(ctx, opts.BaseRepo, ctx.Doer)
-		if err != nil {
-			ctx.ServerError("GetUserRepoPermission", err)
-			return
-		}
-
-		if !opts.Repo.IsMirror && !opts.BaseRepo.IsMirror &&
-			opts.BaseRepo.UnitEnabled(ctx, unit_model.TypePullRequests) &&
-			baseRepoPerm.CanRead(unit_model.TypePullRequests) {
-			ctx.Data["RecentlyPushedNewBranches"], err = git_model.FindRecentlyPushedNewBranches(ctx, ctx.Doer, opts)
-			if err != nil {
-				log.Error("FindRecentlyPushedNewBranches failed: %v", err)
-			}
-		}
-	}
-
-	var treeNames []string
-	paths := make([]string, 0, 5)
-	if len(ctx.Repo.TreePath) > 0 {
-		treeNames = strings.Split(ctx.Repo.TreePath, "/")
-		for i := range treeNames {
-			paths = append(paths, strings.Join(treeNames[:i+1], "/"))
-		}
-
-		ctx.Data["HasParentPath"] = true
-		if len(paths)-2 >= 0 {
-			ctx.Data["ParentPath"] = "/" + paths[len(paths)-2]
-		}
-	}
-
-	// Add latest release
-	if rel, err := repo_model.GetLatestReleaseByRepoID(ctx, ctx.Repo.Repository.ID); err == nil {
-		ctx.Repo.Repository.LatestRelease = rel;
-	}
-
-	// Add latest verified release
-	if rel, err := repo_model.GetLatestVerifiedReleaseByRepoID(ctx, ctx.Repo.Repository.ID); err == nil {
-		ctx.Repo.Repository.LatestVerifiedRelease = rel;
-	}
-
-	ctx.Data["Paths"] = paths
-
-	branchLink := ctx.Repo.RepoLink + "/src/" + ctx.Repo.BranchNameSubURL()
-	treeLink := branchLink
-	if len(ctx.Repo.TreePath) > 0 {
-		treeLink += "/" + util.PathEscapeSegments(ctx.Repo.TreePath)
-	}
-	ctx.Data["TreeLink"] = treeLink
-	ctx.Data["TreeNames"] = treeNames
-	ctx.Data["BranchLink"] = branchLink
-	ctx.HTML(http.StatusOK, tplRepoHome)
-}
-
-func checkOutdatedBranch(ctx *context.Context) {
-	if !(ctx.Repo.IsAdmin() || ctx.Repo.IsOwner()) {
-		return
-	}
-
-	// get the head commit of the branch since ctx.Repo.CommitID is not always the head commit of `ctx.Repo.BranchName`
-	commit, err := ctx.Repo.GitRepo.GetBranchCommit(ctx.Repo.BranchName)
-	if err != nil {
-		log.Error("GetBranchCommitID: %v", err)
-		// Don't return an error page, as it can be rechecked the next time the user opens the page.
-		return
-	}
-
-	dbBranch, err := git_model.GetBranch(ctx, ctx.Repo.Repository.ID, ctx.Repo.BranchName)
-	if err != nil {
-		log.Error("GetBranch: %v", err)
-		// Don't return an error page, as it can be rechecked the next time the user opens the page.
-		return
-	}
-
-	if dbBranch.CommitID != commit.ID.String() {
-		ctx.Flash.Warning(ctx.Tr("repo.error.broken_git_hook", "https://docs.gitea.com/help/faq#push-hook--webhook--actions-arent-running"), true)
-	}
-}
-
-=======
->>>>>>> 7bb7ba1b
 // RenderUserCards render a page show users according the input template
 func RenderUserCards(ctx *context.Context, total int, getter func(opts db.ListOptions) ([]*user_model.User, error), tpl templates.TplName) {
 	page := ctx.FormInt("page")
