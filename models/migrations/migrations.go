// Copyright 2015 The Gogs Authors. All rights reserved.
// Copyright 2017 The Gitea Authors. All rights reserved.
// SPDX-License-Identifier: MIT

package migrations

import (
	"context"
	"fmt"
	"os"

	"code.gitea.io/gitea/models/migrations/v1_10"
	"code.gitea.io/gitea/models/migrations/v1_11"
	"code.gitea.io/gitea/models/migrations/v1_12"
	"code.gitea.io/gitea/models/migrations/v1_13"
	"code.gitea.io/gitea/models/migrations/v1_14"
	"code.gitea.io/gitea/models/migrations/v1_15"
	"code.gitea.io/gitea/models/migrations/v1_16"
	"code.gitea.io/gitea/models/migrations/v1_17"
	"code.gitea.io/gitea/models/migrations/v1_18"
	"code.gitea.io/gitea/models/migrations/v1_19"
	"code.gitea.io/gitea/models/migrations/v1_20"
	"code.gitea.io/gitea/models/migrations/v1_21"
	"code.gitea.io/gitea/models/migrations/v1_6"
	"code.gitea.io/gitea/models/migrations/v1_7"
	"code.gitea.io/gitea/models/migrations/v1_8"
	"code.gitea.io/gitea/models/migrations/v1_9"
	"code.gitea.io/gitea/modules/git"
	"code.gitea.io/gitea/modules/log"
	"code.gitea.io/gitea/modules/setting"

	"xorm.io/xorm"
	"xorm.io/xorm/names"
)

const minDBVersion = 70 // Gitea 1.5.3

// Migration describes on migration from lower version to high version
type Migration interface {
	Description() string
	Migrate(*xorm.Engine) error
}

type migration struct {
	description string
	migrate     func(*xorm.Engine) error
}

// NewMigration creates a new migration
func NewMigration(desc string, fn func(*xorm.Engine) error) Migration {
	return &migration{desc, fn}
}

// Description returns the migration's description
func (m *migration) Description() string {
	return m.description
}

// Migrate executes the migration
func (m *migration) Migrate(x *xorm.Engine) error {
	return m.migrate(x)
}

// Version describes the version table. Should have only one row with id==1
type Version struct {
	ID      int64 `xorm:"pk autoincr"`
	Version int64
}

// Use noopMigration when there is a migration that has been no-oped
var noopMigration = func(_ *xorm.Engine) error { return nil }

// This is a sequence of migrations. Add new migrations to the bottom of the list.
// If you want to "retire" a migration, remove it from the top of the list and
// update minDBVersion accordingly
var migrations = []Migration{
	// Gitea 1.5.0 ends at v69

	// v70 -> v71
	NewMigration("add issue_dependencies", v1_6.AddIssueDependencies),
	// v71 -> v72
	NewMigration("protect each scratch token", v1_6.AddScratchHash),
	// v72 -> v73
	NewMigration("add review", v1_6.AddReview),

	// Gitea 1.6.0 ends at v73

	// v73 -> v74
	NewMigration("add must_change_password column for users table", v1_7.AddMustChangePassword),
	// v74 -> v75
	NewMigration("add approval whitelists to protected branches", v1_7.AddApprovalWhitelistsToProtectedBranches),
	// v75 -> v76
	NewMigration("clear nonused data which not deleted when user was deleted", v1_7.ClearNonusedData),

	// Gitea 1.7.0 ends at v76

	// v76 -> v77
	NewMigration("add pull request rebase with merge commit", v1_8.AddPullRequestRebaseWithMerge),
	// v77 -> v78
	NewMigration("add theme to users", v1_8.AddUserDefaultTheme),
	// v78 -> v79
	NewMigration("rename repo is_bare to repo is_empty", v1_8.RenameRepoIsBareToIsEmpty),
	// v79 -> v80
	NewMigration("add can close issues via commit in any branch", v1_8.AddCanCloseIssuesViaCommitInAnyBranch),
	// v80 -> v81
	NewMigration("add is locked to issues", v1_8.AddIsLockedToIssues),
	// v81 -> v82
	NewMigration("update U2F counter type", v1_8.ChangeU2FCounterType),

	// Gitea 1.8.0 ends at v82

	// v82 -> v83
	NewMigration("hot fix for wrong release sha1 on release table", v1_9.FixReleaseSha1OnReleaseTable),
	// v83 -> v84
	NewMigration("add uploader id for table attachment", v1_9.AddUploaderIDForAttachment),
	// v84 -> v85
	NewMigration("add table to store original imported gpg keys", v1_9.AddGPGKeyImport),
	// v85 -> v86
	NewMigration("hash application token", v1_9.HashAppToken),
	// v86 -> v87
	NewMigration("add http method to webhook", v1_9.AddHTTPMethodToWebhook),
	// v87 -> v88
	NewMigration("add avatar field to repository", v1_9.AddAvatarFieldToRepository),

	// Gitea 1.9.0 ends at v88

	// v88 -> v89
	NewMigration("add commit status context field to commit_status", v1_10.AddCommitStatusContext),
	// v89 -> v90
	NewMigration("add original author/url migration info to issues, comments, and repo ", v1_10.AddOriginalMigrationInfo),
	// v90 -> v91
	NewMigration("change length of some repository columns", v1_10.ChangeSomeColumnsLengthOfRepo),
	// v91 -> v92
	NewMigration("add index on owner_id of repository and type, review_id of comment", v1_10.AddIndexOnRepositoryAndComment),
	// v92 -> v93
	NewMigration("remove orphaned repository index statuses", v1_10.RemoveLingeringIndexStatus),
	// v93 -> v94
	NewMigration("add email notification enabled preference to user", v1_10.AddEmailNotificationEnabledToUser),
	// v94 -> v95
	NewMigration("add enable_status_check, status_check_contexts to protected_branch", v1_10.AddStatusCheckColumnsForProtectedBranches),
	// v95 -> v96
	NewMigration("add table columns for cross referencing issues", v1_10.AddCrossReferenceColumns),
	// v96 -> v97
	NewMigration("delete orphaned attachments", v1_10.DeleteOrphanedAttachments),
	// v97 -> v98
	NewMigration("add repo_admin_change_team_access to user", v1_10.AddRepoAdminChangeTeamAccessColumnForUser),
	// v98 -> v99
	NewMigration("add original author name and id on migrated release", v1_10.AddOriginalAuthorOnMigratedReleases),
	// v99 -> v100
	NewMigration("add task table and status column for repository table", v1_10.AddTaskTable),
	// v100 -> v101
	NewMigration("update migration repositories' service type", v1_10.UpdateMigrationServiceTypes),
	// v101 -> v102
	NewMigration("change length of some external login users columns", v1_10.ChangeSomeColumnsLengthOfExternalLoginUser),

	// Gitea 1.10.0 ends at v102

	// v102 -> v103
	NewMigration("update migration repositories' service type", v1_11.DropColumnHeadUserNameOnPullRequest),
	// v103 -> v104
	NewMigration("Add WhitelistDeployKeys to protected branch", v1_11.AddWhitelistDeployKeysToBranches),
	// v104 -> v105
	NewMigration("remove unnecessary columns from label", v1_11.RemoveLabelUneededCols),
	// v105 -> v106
	NewMigration("add includes_all_repositories to teams", v1_11.AddTeamIncludesAllRepositories),
	// v106 -> v107
	NewMigration("add column `mode` to table watch", v1_11.AddModeColumnToWatch),
	// v107 -> v108
	NewMigration("Add template options to repository", v1_11.AddTemplateToRepo),
	// v108 -> v109
	NewMigration("Add comment_id on table notification", v1_11.AddCommentIDOnNotification),
	// v109 -> v110
	NewMigration("add can_create_org_repo to team", v1_11.AddCanCreateOrgRepoColumnForTeam),
	// v110 -> v111
	NewMigration("change review content type to text", v1_11.ChangeReviewContentToText),
	// v111 -> v112
	NewMigration("update branch protection for can push and whitelist enable", v1_11.AddBranchProtectionCanPushAndEnableWhitelist),
	// v112 -> v113
	NewMigration("remove release attachments which repository deleted", v1_11.RemoveAttachmentMissedRepo),
	// v113 -> v114
	NewMigration("new feature: change target branch of pull requests", v1_11.FeatureChangeTargetBranch),
	// v114 -> v115
	NewMigration("Remove authentication credentials from stored URL", v1_11.SanitizeOriginalURL),
	// v115 -> v116
	NewMigration("add user_id prefix to existing user avatar name", v1_11.RenameExistingUserAvatarName),
	// v116 -> v117
	NewMigration("Extend TrackedTimes", v1_11.ExtendTrackedTimes),

	// Gitea 1.11.0 ends at v117

	// v117 -> v118
	NewMigration("Add block on rejected reviews branch protection", v1_12.AddBlockOnRejectedReviews),
	// v118 -> v119
	NewMigration("Add commit id and stale to reviews", v1_12.AddReviewCommitAndStale),
	// v119 -> v120
	NewMigration("Fix migrated repositories' git service type", v1_12.FixMigratedRepositoryServiceType),
	// v120 -> v121
	NewMigration("Add owner_name on table repository", v1_12.AddOwnerNameOnRepository),
	// v121 -> v122
	NewMigration("add is_restricted column for users table", v1_12.AddIsRestricted),
	// v122 -> v123
	NewMigration("Add Require Signed Commits to ProtectedBranch", v1_12.AddRequireSignedCommits),
	// v123 -> v124
	NewMigration("Add original information for reactions", v1_12.AddReactionOriginals),
	// v124 -> v125
	NewMigration("Add columns to user and repository", v1_12.AddUserRepoMissingColumns),
	// v125 -> v126
	NewMigration("Add some columns on review for migration", v1_12.AddReviewMigrateInfo),
	// v126 -> v127
	NewMigration("Fix topic repository count", v1_12.FixTopicRepositoryCount),
	// v127 -> v128
	NewMigration("add repository code language statistics", v1_12.AddLanguageStats),
	// v128 -> v129
	NewMigration("fix merge base for pull requests", v1_12.FixMergeBase),
	// v129 -> v130
	NewMigration("remove dependencies from deleted repositories", v1_12.PurgeUnusedDependencies),
	// v130 -> v131
	NewMigration("Expand webhooks for more granularity", v1_12.ExpandWebhooks),
	// v131 -> v132
	NewMigration("Add IsSystemWebhook column to webhooks table", v1_12.AddSystemWebhookColumn),
	// v132 -> v133
	NewMigration("Add Branch Protection Protected Files Column", v1_12.AddBranchProtectionProtectedFilesColumn),
	// v133 -> v134
	NewMigration("Add EmailHash Table", v1_12.AddEmailHashTable),
	// v134 -> v135
	NewMigration("Refix merge base for merged pull requests", v1_12.RefixMergeBase),
	// v135 -> v136
	NewMigration("Add OrgID column to Labels table", v1_12.AddOrgIDLabelColumn),
	// v136 -> v137
	NewMigration("Add CommitsAhead and CommitsBehind Column to PullRequest Table", v1_12.AddCommitDivergenceToPulls),
	// v137 -> v138
	NewMigration("Add Branch Protection Block Outdated Branch", v1_12.AddBlockOnOutdatedBranch),
	// v138 -> v139
	NewMigration("Add ResolveDoerID to Comment table", v1_12.AddResolveDoerIDCommentColumn),
	// v139 -> v140
	NewMigration("prepend refs/heads/ to issue refs", v1_12.PrependRefsHeadsToIssueRefs),

	// Gitea 1.12.0 ends at v140

	// v140 -> v141
	NewMigration("Save detected language file size to database instead of percent", v1_13.FixLanguageStatsToSaveSize),
	// v141 -> v142
	NewMigration("Add KeepActivityPrivate to User table", v1_13.AddKeepActivityPrivateUserColumn),
	// v142 -> v143
	NewMigration("Ensure Repository.IsArchived is not null", v1_13.SetIsArchivedToFalse),
	// v143 -> v144
	NewMigration("recalculate Stars number for all user", v1_13.RecalculateStars),
	// v144 -> v145
	NewMigration("update Matrix Webhook http method to 'PUT'", v1_13.UpdateMatrixWebhookHTTPMethod),
	// v145 -> v146
	NewMigration("Increase Language field to 50 in LanguageStats", v1_13.IncreaseLanguageField),
	// v146 -> v147
	NewMigration("Add projects info to repository table", v1_13.AddProjectsInfo),
	// v147 -> v148
	NewMigration("create review for 0 review id code comments", v1_13.CreateReviewsForCodeComments),
	// v148 -> v149
	NewMigration("remove issue dependency comments who refer to non existing issues", v1_13.PurgeInvalidDependenciesComments),
	// v149 -> v150
	NewMigration("Add Created and Updated to Milestone table", v1_13.AddCreatedAndUpdatedToMilestones),
	// v150 -> v151
	NewMigration("add primary key to repo_topic", v1_13.AddPrimaryKeyToRepoTopic),
	// v151 -> v152
	NewMigration("set default password algorithm to Argon2", v1_13.SetDefaultPasswordToArgon2),
	// v152 -> v153
	NewMigration("add TrustModel field to Repository", v1_13.AddTrustModelToRepository),
	// v153 > v154
	NewMigration("add Team review request support", v1_13.AddTeamReviewRequestSupport),
	// v154 > v155
	NewMigration("add timestamps to Star, Label, Follow, Watch and Collaboration", v1_13.AddTimeStamps),

	// Gitea 1.13.0 ends at v155

	// v155 -> v156
	NewMigration("add changed_protected_files column for pull_request table", v1_14.AddChangedProtectedFilesPullRequestColumn),
	// v156 -> v157
	NewMigration("fix publisher ID for tag releases", v1_14.FixPublisherIDforTagReleases),
	// v157 -> v158
	NewMigration("ensure repo topics are up-to-date", v1_14.FixRepoTopics),
	// v158 -> v159
	NewMigration("code comment replies should have the commitID of the review they are replying to", v1_14.UpdateCodeCommentReplies),
	// v159 -> v160
	NewMigration("update reactions constraint", v1_14.UpdateReactionConstraint),
	// v160 -> v161
	NewMigration("Add block on official review requests branch protection", v1_14.AddBlockOnOfficialReviewRequests),
	// v161 -> v162
	NewMigration("Convert task type from int to string", v1_14.ConvertTaskTypeToString),
	// v162 -> v163
	NewMigration("Convert webhook task type from int to string", v1_14.ConvertWebhookTaskTypeToString),
	// v163 -> v164
	NewMigration("Convert topic name from 25 to 50", v1_14.ConvertTopicNameFrom25To50),
	// v164 -> v165
	NewMigration("Add scope and nonce columns to oauth2_grant table", v1_14.AddScopeAndNonceColumnsToOAuth2Grant),
	// v165 -> v166
	NewMigration("Convert hook task type from char(16) to varchar(16) and trim the column", v1_14.ConvertHookTaskTypeToVarcharAndTrim),
	// v166 -> v167
	NewMigration("Where Password is Valid with Empty String delete it", v1_14.RecalculateUserEmptyPWD),
	// v167 -> v168
	NewMigration("Add user redirect", v1_14.AddUserRedirect),
	// v168 -> v169
	NewMigration("Recreate user table to fix default values", v1_14.RecreateUserTableToFixDefaultValues),
	// v169 -> v170
	NewMigration("Update DeleteBranch comments to set the old_ref to the commit_sha", v1_14.CommentTypeDeleteBranchUseOldRef),
	// v170 -> v171
	NewMigration("Add Dismissed to Review table", v1_14.AddDismissedReviewColumn),
	// v171 -> v172
	NewMigration("Add Sorting to ProjectBoard table", v1_14.AddSortingColToProjectBoard),
	// v172 -> v173
	NewMigration("Add sessions table for go-chi/session", v1_14.AddSessionTable),
	// v173 -> v174
	NewMigration("Add time_id column to Comment", v1_14.AddTimeIDCommentColumn),
	// v174 -> v175
	NewMigration("Create repo transfer table", v1_14.AddRepoTransfer),
	// v175 -> v176
	NewMigration("Fix Postgres ID Sequences broken by recreate-table", v1_14.FixPostgresIDSequences),
	// v176 -> v177
	NewMigration("Remove invalid labels from comments", v1_14.RemoveInvalidLabels),
	// v177 -> v178
	NewMigration("Delete orphaned IssueLabels", v1_14.DeleteOrphanedIssueLabels),

	// Gitea 1.14.0 ends at v178

	// v178 -> v179
	NewMigration("Add LFS columns to Mirror", v1_15.AddLFSMirrorColumns),
	// v179 -> v180
	NewMigration("Convert avatar url to text", v1_15.ConvertAvatarURLToText),
	// v180 -> v181
	NewMigration("Delete credentials from past migrations", v1_15.DeleteMigrationCredentials),
	// v181 -> v182
	NewMigration("Always save primary email on email address table", v1_15.AddPrimaryEmail2EmailAddress),
	// v182 -> v183
	NewMigration("Add issue resource index table", v1_15.AddIssueResourceIndexTable),
	// v183 -> v184
	NewMigration("Create PushMirror table", v1_15.CreatePushMirrorTable),
	// v184 -> v185
	NewMigration("Rename Task errors to message", v1_15.RenameTaskErrorsToMessage),
	// v185 -> v186
	NewMigration("Add new table repo_archiver", v1_15.AddRepoArchiver),
	// v186 -> v187
	NewMigration("Create protected tag table", v1_15.CreateProtectedTagTable),
	// v187 -> v188
	NewMigration("Drop unneeded webhook related columns", v1_15.DropWebhookColumns),
	// v188 -> v189
	NewMigration("Add key is verified to gpg key", v1_15.AddKeyIsVerified),

	// Gitea 1.15.0 ends at v189

	// v189 -> v190
	NewMigration("Unwrap ldap.Sources", v1_16.UnwrapLDAPSourceCfg),
	// v190 -> v191
	NewMigration("Add agit flow pull request support", v1_16.AddAgitFlowPullRequest),
	// v191 -> v192
	NewMigration("Alter issue/comment table TEXT fields to LONGTEXT", v1_16.AlterIssueAndCommentTextFieldsToLongText),
	// v192 -> v193
	NewMigration("RecreateIssueResourceIndexTable to have a primary key instead of an unique index", v1_16.RecreateIssueResourceIndexTable),
	// v193 -> v194
	NewMigration("Add repo id column for attachment table", v1_16.AddRepoIDForAttachment),
	// v194 -> v195
	NewMigration("Add Branch Protection Unprotected Files Column", v1_16.AddBranchProtectionUnprotectedFilesColumn),
	// v195 -> v196
	NewMigration("Add table commit_status_index", v1_16.AddTableCommitStatusIndex),
	// v196 -> v197
	NewMigration("Add Color to ProjectBoard table", v1_16.AddColorColToProjectBoard),
	// v197 -> v198
	NewMigration("Add renamed_branch table", v1_16.AddRenamedBranchTable),
	// v198 -> v199
	NewMigration("Add issue content history table", v1_16.AddTableIssueContentHistory),
	// v199 -> v200
	NewMigration("No-op (remote version is using AppState now)", noopMigration),
	// v200 -> v201
	NewMigration("Add table app_state", v1_16.AddTableAppState),
	// v201 -> v202
	NewMigration("Drop table remote_version (if exists)", v1_16.DropTableRemoteVersion),
	// v202 -> v203
	NewMigration("Create key/value table for user settings", v1_16.CreateUserSettingsTable),
	// v203 -> v204
	NewMigration("Add Sorting to ProjectIssue table", v1_16.AddProjectIssueSorting),
	// v204 -> v205
	NewMigration("Add key is verified to ssh key", v1_16.AddSSHKeyIsVerified),
	// v205 -> v206
	NewMigration("Migrate to higher varchar on user struct", v1_16.MigrateUserPasswordSalt),
	// v206 -> v207
	NewMigration("Add authorize column to team_unit table", v1_16.AddAuthorizeColForTeamUnit),
	// v207 -> v208
	NewMigration("Add webauthn table and migrate u2f data to webauthn - NO-OPED", v1_16.AddWebAuthnCred),
	// v208 -> v209
	NewMigration("Use base32.HexEncoding instead of base64 encoding for cred ID as it is case insensitive - NO-OPED", v1_16.UseBase32HexForCredIDInWebAuthnCredential),
	// v209 -> v210
	NewMigration("Increase WebAuthentication CredentialID size to 410 - NO-OPED", v1_16.IncreaseCredentialIDTo410),
	// v210 -> v211
	NewMigration("v208 was completely broken - remigrate", v1_16.RemigrateU2FCredentials),

	// Gitea 1.16.2 ends at v211

	// v211 -> v212
	NewMigration("Create ForeignReference table", v1_17.CreateForeignReferenceTable),
	// v212 -> v213
	NewMigration("Add package tables", v1_17.AddPackageTables),
	// v213 -> v214
	NewMigration("Add allow edits from maintainers to PullRequest table", v1_17.AddAllowMaintainerEdit),
	// v214 -> v215
	NewMigration("Add auto merge table", v1_17.AddAutoMergeTable),
	// v215 -> v216
	NewMigration("allow to view files in PRs", v1_17.AddReviewViewedFiles),
	// v216 -> v217
	NewMigration("No-op (Improve Action table indices v1)", noopMigration),
	// v217 -> v218
	NewMigration("Alter hook_task table TEXT fields to LONGTEXT", v1_17.AlterHookTaskTextFieldsToLongText),
	// v218 -> v219
	NewMigration("Improve Action table indices v2", v1_17.ImproveActionTableIndices),
	// v219 -> v220
	NewMigration("Add sync_on_commit column to push_mirror table", v1_17.AddSyncOnCommitColForPushMirror),
	// v220 -> v221
	NewMigration("Add container repository property", v1_17.AddContainerRepositoryProperty),
	// v221 -> v222
	NewMigration("Store WebAuthentication CredentialID as bytes and increase size to at least 1024", v1_17.StoreWebauthnCredentialIDAsBytes),
	// v222 -> v223
	NewMigration("Drop old CredentialID column", v1_17.DropOldCredentialIDColumn),
	// v223 -> v224
	NewMigration("Rename CredentialIDBytes column to CredentialID", v1_17.RenameCredentialIDBytes),

	// Gitea 1.17.0 ends at v224

	// v224 -> v225
	NewMigration("Add badges to users", v1_18.CreateUserBadgesTable),
	// v225 -> v226
	NewMigration("Alter gpg_key/public_key content TEXT fields to MEDIUMTEXT", v1_18.AlterPublicGPGKeyContentFieldsToMediumText),
	// v226 -> v227
	NewMigration("Conan and generic packages do not need to be semantically versioned", v1_18.FixPackageSemverField),
	// v227 -> v228
	NewMigration("Create key/value table for system settings", v1_18.CreateSystemSettingsTable),
	// v228 -> v229
	NewMigration("Add TeamInvite table", v1_18.AddTeamInviteTable),
	// v229 -> v230
	NewMigration("Update counts of all open milestones", v1_18.UpdateOpenMilestoneCounts),
	// v230 -> v231
	NewMigration("Add ConfidentialClient column (default true) to OAuth2Application table", v1_18.AddConfidentialClientColumnToOAuth2ApplicationTable),

	// Gitea 1.18.0 ends at v231

	// v231 -> v232
	NewMigration("Add index for hook_task", v1_19.AddIndexForHookTask),
	// v232 -> v233
	NewMigration("Alter package_version.metadata_json to LONGTEXT", v1_19.AlterPackageVersionMetadataToLongText),
	// v233 -> v234
	NewMigration("Add header_authorization_encrypted column to webhook table", v1_19.AddHeaderAuthorizationEncryptedColWebhook),
	// v234 -> v235
	NewMigration("Add package cleanup rule table", v1_19.CreatePackageCleanupRuleTable),
	// v235 -> v236
	NewMigration("Add index for access_token", v1_19.AddIndexForAccessToken),
	// v236 -> v237
	NewMigration("Create secrets table", v1_19.CreateSecretsTable),
	// v237 -> v238
	NewMigration("Drop ForeignReference table", v1_19.DropForeignReferenceTable),
	// v238 -> v239
	NewMigration("Add updated unix to LFSMetaObject", v1_19.AddUpdatedUnixToLFSMetaObject),
	// v239 -> v240
	NewMigration("Add scope for access_token", v1_19.AddScopeForAccessTokens),
	// v240 -> v241
	NewMigration("Add actions tables", v1_19.AddActionsTables),
	// v241 -> v242
	NewMigration("Add card_type column to project table", v1_19.AddCardTypeToProjectTable),
	// v242 -> v243
	NewMigration("Alter gpg_key_import content TEXT field to MEDIUMTEXT", v1_19.AlterPublicGPGKeyImportContentFieldToMediumText),
	// v243 -> v244
	NewMigration("Add exclusive label", v1_19.AddExclusiveLabel),

	// Gitea 1.19.0 ends at v244

	// v244 -> v245
	NewMigration("Add NeedApproval to actions tables", v1_20.AddNeedApprovalToActionRun),
	// v245 -> v246
	NewMigration("Rename Webhook org_id to owner_id", v1_20.RenameWebhookOrgToOwner),
	// v246 -> v247
	NewMigration("Add missed column owner_id for project table", v1_20.AddNewColumnForProject),
	// v247 -> v248
	NewMigration("Fix incorrect project type", v1_20.FixIncorrectProjectType),
	// v248 -> v249_custom
	NewMigration("Add version column to action_runner table", v1_20.AddVersionToActionRunner),
<<<<<<< HEAD
	// v249_custom -> v249
	NewMigration("Add addon_repository table", v1_20.AddAddonRepositoryTable),
=======
	// v249 -> v250
	NewMigration("Improve Action table indices v3", v1_20.ImproveActionTableIndices),
	// v250 -> v251
	NewMigration("Change Container Metadata", v1_20.ChangeContainerMetadataMultiArch),
	// v251 -> v252
	NewMigration("Fix incorrect owner team unit access mode", v1_20.FixIncorrectOwnerTeamUnitAccessMode),
	// v252 -> v253
	NewMigration("Fix incorrect admin team unit access mode", v1_20.FixIncorrectAdminTeamUnitAccessMode),
	// v253 -> v254
	NewMigration("Fix ExternalTracker and ExternalWiki accessMode in owner and admin team", v1_20.FixExternalTrackerAndExternalWikiAccessModeInOwnerAndAdminTeam),
	// v254 -> v255
	NewMigration("Add ActionTaskOutput table", v1_20.AddActionTaskOutputTable),
	// v255 -> v256
	NewMigration("Add ArchivedUnix Column", v1_20.AddArchivedUnixToRepository),
	// v256 -> v257
	NewMigration("Add is_internal column to package", v1_20.AddIsInternalColumnToPackage),
	// v257 -> v258
	NewMigration("Add Actions Artifact table", v1_20.CreateActionArtifactTable),
	// v258 -> v259
	NewMigration("Add PinOrder Column", v1_20.AddPinOrderToIssue),
	// v259 -> v260
	NewMigration("Convert scoped access tokens", v1_20.ConvertScopedAccessTokens),

	// Gitea 1.20.0 ends at 260

	// v260 -> v261
	NewMigration("Drop custom_labels column of action_runner table", v1_21.DropCustomLabelsColumnOfActionRunner),
	// v261 -> v262
	NewMigration("Add variable table", v1_21.CreateVariableTable),
	// v262 -> v263
	NewMigration("Add TriggerEvent to action_run table", v1_21.AddTriggerEventToActionRun),
	// v263 -> v264
	NewMigration("Add git_size and lfs_size columns to repository table", v1_21.AddGitSizeAndLFSSizeToRepositoryTable),
	// v264 -> v265
	NewMigration("Add branch table", v1_21.AddBranchTable),
	// v265 -> v266
	NewMigration("Alter Actions Artifact table", v1_21.AlterActionArtifactTable),
	// v266 -> v267
	NewMigration("Reduce commit status", v1_21.ReduceCommitStatus),
	// v267 -> v268
	NewMigration("Add action_tasks_version table", v1_21.CreateActionTasksVersionTable),
	// v268 -> v269
	NewMigration("Update Action Ref", v1_21.UpdateActionsRefIndex),
	// v269 -> v270
	NewMigration("Drop deleted branch table", v1_21.DropDeletedBranchTable),
	// v270 -> v271
	NewMigration("Fix PackageProperty typo", v1_21.FixPackagePropertyTypo),
>>>>>>> ad69f717
}

// GetCurrentDBVersion returns the current db version
func GetCurrentDBVersion(x *xorm.Engine) (int64, error) {
	if err := x.Sync(new(Version)); err != nil {
		return -1, fmt.Errorf("sync: %w", err)
	}

	currentVersion := &Version{ID: 1}
	has, err := x.Get(currentVersion)
	if err != nil {
		return -1, fmt.Errorf("get: %w", err)
	}
	if !has {
		return -1, nil
	}
	return currentVersion.Version, nil
}

// ExpectedVersion returns the expected db version
func ExpectedVersion() int64 {
	return int64(minDBVersion + len(migrations))
}

// EnsureUpToDate will check if the db is at the correct version
func EnsureUpToDate(x *xorm.Engine) error {
	currentDB, err := GetCurrentDBVersion(x)
	if err != nil {
		return err
	}

	if currentDB < 0 {
		return fmt.Errorf("Database has not been initialized")
	}

	if minDBVersion > currentDB {
		return fmt.Errorf("DB version %d (<= %d) is too old for auto-migration. Upgrade to Gitea 1.6.4 first then upgrade to this version", currentDB, minDBVersion)
	}

	expected := ExpectedVersion()

	if currentDB != expected {
		return fmt.Errorf(`Current database version %d is not equal to the expected version %d. Please run "gitea [--config /path/to/app.ini] migrate" to update the database version`, currentDB, expected)
	}

	return nil
}

// Migrate database to current version
func Migrate(x *xorm.Engine) error {
	// Set a new clean the default mapper to GonicMapper as that is the default for Gitea.
	x.SetMapper(names.GonicMapper{})
	if err := x.Sync(new(Version)); err != nil {
		return fmt.Errorf("sync: %w", err)
	}

	currentVersion := &Version{ID: 1}
	has, err := x.Get(currentVersion)
	if err != nil {
		return fmt.Errorf("get: %w", err)
	} else if !has {
		// If the version record does not exist we think
		// it is a fresh installation and we can skip all migrations.
		currentVersion.ID = 0
		currentVersion.Version = int64(minDBVersion + len(migrations))

		if _, err = x.InsertOne(currentVersion); err != nil {
			return fmt.Errorf("insert: %w", err)
		}
	}

	v := currentVersion.Version
	if minDBVersion > v {
		log.Fatal(`Gitea no longer supports auto-migration from your previously installed version.
Please try upgrading to a lower version first (suggested v1.6.4), then upgrade to this version.`)
		return nil
	}

	// Downgrading Gitea's database version not supported
	if int(v-minDBVersion) > len(migrations) {
		msg := fmt.Sprintf("Your database (migration version: %d) is for a newer Gitea, you can not use the newer database for this old Gitea release (%d).", v, minDBVersion+len(migrations))
		msg += "\nGitea will exit to keep your database safe and unchanged. Please use the correct Gitea release, do not change the migration version manually (incorrect manual operation may lose data)."
		if !setting.IsProd {
			msg += fmt.Sprintf("\nIf you are in development and really know what you're doing, you can force changing the migration version by executing: UPDATE version SET version=%d WHERE id=1;", minDBVersion+len(migrations))
		}
		_, _ = fmt.Fprintln(os.Stderr, msg)
		log.Fatal(msg)
		return nil
	}

	// Some migration tasks depend on the git command
	if git.DefaultContext == nil {
		if err = git.InitSimple(context.Background()); err != nil {
			return err
		}
	}

	// Migrate
	for i, m := range migrations[v-minDBVersion:] {
		log.Info("Migration[%d]: %s", v+int64(i), m.Description())
		// Reset the mapper between each migration - migrations are not supposed to depend on each other
		x.SetMapper(names.GonicMapper{})
		if err = m.Migrate(x); err != nil {
			return fmt.Errorf("migration[%d]: %s failed: %w", v+int64(i), m.Description(), err)
		}
		currentVersion.Version = v + int64(i) + 1
		if _, err = x.ID(1).Update(currentVersion); err != nil {
			return err
		}
	}
	return nil
}<|MERGE_RESOLUTION|>--- conflicted
+++ resolved
@@ -476,10 +476,8 @@
 	NewMigration("Fix incorrect project type", v1_20.FixIncorrectProjectType),
 	// v248 -> v249_custom
 	NewMigration("Add version column to action_runner table", v1_20.AddVersionToActionRunner),
-<<<<<<< HEAD
 	// v249_custom -> v249
 	NewMigration("Add addon_repository table", v1_20.AddAddonRepositoryTable),
-=======
 	// v249 -> v250
 	NewMigration("Improve Action table indices v3", v1_20.ImproveActionTableIndices),
 	// v250 -> v251
@@ -527,7 +525,6 @@
 	NewMigration("Drop deleted branch table", v1_21.DropDeletedBranchTable),
 	// v270 -> v271
 	NewMigration("Fix PackageProperty typo", v1_21.FixPackagePropertyTypo),
->>>>>>> ad69f717
 }
 
 // GetCurrentDBVersion returns the current db version
